<<<<<<< HEAD
import React from 'react';
import { useParams } from 'react-router-dom';
import { useAnalysis } from '../context/AnalysisContext';
=======
import { useParams } from 'react-router-dom';
>>>>>>> d8d098f5
import AnalysisSidebar from '../components/AnalysisSidebar';
import ChatPanel from '../components/ChatPanel';
import RiskBadge from '../components/RiskBadge';
import AnalysisMain from '../components/AnalysisMain';

export default function AnalysisPage() {
<<<<<<< HEAD
  const { jobId } = useParams();
  const { analyses } = useAnalysis();

  const currentAnalysis = analyses.find(analysis => analysis.id === jobId);

  const displayName = currentAnalysis
    ? currentAnalysis.name
    : (jobId || "분석");

  const displayRisk = currentAnalysis
    ? currentAnalysis.risk
    : "N/A";

=======
  const { jobId } = useParams()
>>>>>>> d8d098f5
  return (
    <div className="w-screen h-screen">
      <div className="border border-border rounded-panel overflow-hidden shadow-xl h-full flex flex-col">
        <header className="h-14 flex items-center justify-between px-4 border-b border-border bg-white text-sm flex-shrink-0">        
          <div className="font-medium text-text-main truncate">
            {displayName} · 분석 대시보드
          </div>
          <div className="text-xs text-text-muted flex items-center gap-1.5">
            <span>리스크:</span>
            <RiskBadge level={displayRisk} />
          </div>
        </header>

      <div className="flex-1 grid grid-cols-[260px_minmax(0,1fr)_320px] overflow-hidden bg-white">
        <AnalysisSidebar />

<<<<<<< HEAD
        <main className="min-w-0 border-x border-gray-200 bg-white overflow-y-auto">
          <AnalysisMain />
=======
        <main className="min-w-0 border-x border-gray-200 bg-white">
          <AnalysisMain analysisId={jobId}/>
>>>>>>> d8d098f5
        </main>

        <ChatPanel />
      </div>
      </div>
    </div>
  );
}<|MERGE_RESOLUTION|>--- conflicted
+++ resolved
@@ -1,17 +1,12 @@
-<<<<<<< HEAD
 import React from 'react';
 import { useParams } from 'react-router-dom';
 import { useAnalysis } from '../context/AnalysisContext';
-=======
-import { useParams } from 'react-router-dom';
->>>>>>> d8d098f5
 import AnalysisSidebar from '../components/AnalysisSidebar';
 import ChatPanel from '../components/ChatPanel';
 import RiskBadge from '../components/RiskBadge';
 import AnalysisMain from '../components/AnalysisMain';
 
 export default function AnalysisPage() {
-<<<<<<< HEAD
   const { jobId } = useParams();
   const { analyses } = useAnalysis();
 
@@ -25,9 +20,6 @@
     ? currentAnalysis.risk
     : "N/A";
 
-=======
-  const { jobId } = useParams()
->>>>>>> d8d098f5
   return (
     <div className="w-screen h-screen">
       <div className="border border-border rounded-panel overflow-hidden shadow-xl h-full flex flex-col">
@@ -43,14 +35,8 @@
 
       <div className="flex-1 grid grid-cols-[260px_minmax(0,1fr)_320px] overflow-hidden bg-white">
         <AnalysisSidebar />
-
-<<<<<<< HEAD
         <main className="min-w-0 border-x border-gray-200 bg-white overflow-y-auto">
-          <AnalysisMain />
-=======
-        <main className="min-w-0 border-x border-gray-200 bg-white">
           <AnalysisMain analysisId={jobId}/>
->>>>>>> d8d098f5
         </main>
 
         <ChatPanel />
