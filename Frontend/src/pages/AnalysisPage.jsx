<<<<<<< HEAD
import React from 'react';
import AnalysisSidebar from '../components/AnalysisSidebar';
import ChatPanel from '../components/ChatPanel';           

export default function AnalysisPage() {
  return (
    <div className="max-w-7xl mx-auto my-8">
      <div className="border border-border rounded-panel overflow-hidden shadow-xl">
        <header className="h-14 flex items-center px-4 border-b border-border bg-white text-sm">
          분석 대시보드
        </header>

        <div className="grid grid-cols-[260px_minmax(0,1fr)_320px] min-h-[600px]">
          
          <AnalysisSidebar />
          
          <main className="p-4">
            (분석페이지 영역)
          </main>
          
          <ChatPanel />
        </div>
=======
import AnalysisSidebar from '../components/AnalysisSidebar';
import ChatPanel from '../components/ChatPanel';
import AnalysisMain from '../components/AnalysisMain';

export default function AnalysisPage() {
  return (
    <div className="h-screen flex flex-col bg-white">
      <header className="h-14 border-b border-gray-200 flex items-center justify-between px-4 bg-white">
        <div className="text-[14px] text-gray-900">pyyaml-app.tar · 분석 대시보드</div>
        <div className="flex gap-2.5 text-xs text-gray-600 items-center">
          <span className="flex items-center gap-1">
            리스크:{' '}
            <span className="px-1.5 py-0.5 rounded-full text-[10px] font-semibold bg-red-100 text-red-800">HIGH</span>
          </span>
          <span>모델: gpt-4.x-sec</span>
        </div>
      </header>

      <div className="flex-1 grid grid-cols-[260px_minmax(0,1fr)_320px] overflow-hidden bg-white">
        <AnalysisSidebar />

        <main className="min-w-0 border-x border-gray-200 bg-white">
          <AnalysisMain />
        </main>

        <ChatPanel />
>>>>>>> 3f32a733
      </div>
    </div>
  );
}<|MERGE_RESOLUTION|>--- conflicted
+++ resolved
@@ -1,27 +1,3 @@
-<<<<<<< HEAD
-import React from 'react';
-import AnalysisSidebar from '../components/AnalysisSidebar';
-import ChatPanel from '../components/ChatPanel';           
-
-export default function AnalysisPage() {
-  return (
-    <div className="max-w-7xl mx-auto my-8">
-      <div className="border border-border rounded-panel overflow-hidden shadow-xl">
-        <header className="h-14 flex items-center px-4 border-b border-border bg-white text-sm">
-          분석 대시보드
-        </header>
-
-        <div className="grid grid-cols-[260px_minmax(0,1fr)_320px] min-h-[600px]">
-          
-          <AnalysisSidebar />
-          
-          <main className="p-4">
-            (분석페이지 영역)
-          </main>
-          
-          <ChatPanel />
-        </div>
-=======
 import AnalysisSidebar from '../components/AnalysisSidebar';
 import ChatPanel from '../components/ChatPanel';
 import AnalysisMain from '../components/AnalysisMain';
@@ -48,7 +24,6 @@
         </main>
 
         <ChatPanel />
->>>>>>> 3f32a733
       </div>
     </div>
   );
