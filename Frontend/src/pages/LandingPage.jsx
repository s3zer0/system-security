--- conflicted
+++ resolved
@@ -1,48 +1,37 @@
-<<<<<<< HEAD
-export default function LandingPage() {
-  return <div className="text-xl font-bold">업로드 페이지</div>;
-}
-=======
-// src/pages/LandingPage.jsx
-
 import React from 'react';
 import { useNavigate } from 'react-router-dom';
 import LandingHeader from '../components/LandingHeader';
 import UploadPanel from '../components/UploadPanel';
-import LandingHero from '../components/LandingHero'; // Hero 컴포넌트 추가
+import LandingHero from '../components/LandingHero';
 
 const LandingPage = () => {
   const navigate = useNavigate();
 
   return (
-    // 랜딩 페이지의 전체 레이아웃 (배경색, 최소 높이, 중앙 정렬 등)
     <div className="min-h-screen bg-gray-100 p-6">
       <div className="landing-shell max-w-6xl mx-auto rounded-2xl overflow-hidden shadow-2xl shadow-gray-900/10 border border-gray-200">
-        
-        {/* 1. Header (A 담당) */}
         <LandingHeader />
 
-        {/* 2. Main Content: Hero 및 Upload Panel 섹션 */}
         <main className="landing-main p-8 flex flex-col gap-8 bg-gradient-to-br from-indigo-50/50 via-white to-white">
-          
           <section className="landing-hero grid lg:grid-cols-5 gap-8 items-center">
-            
-            {/* 2-1. Hero Content (LandingHero.jsx로 분리) */}
-            <LandingHero /> 
+            <LandingHero />
 
-            {/* 2-2. Upload Panel (UploadPanel.jsx) */}
             <div className="lg:col-span-2">
               <UploadPanel />
             </div>
           </section>
 
-          {/* 3. Features Section (데모 페이지 UI 재현) */}
           <section className="landing-features">
             <div className="landing-features-title text-xs uppercase tracking-wider text-gray-500 mb-3 flex justify-between items-center">
               주요 기능
-              <button className="btn-text text-blue-700 hover:text-blue-800 text-sm p-1" onClick={() => navigate('/features')}>자세히 보기 →</button>
+              <button
+                className="btn-text text-blue-700 hover:text-blue-800 text-sm p-1"
+                onClick={() => navigate('/features')}
+              >
+                자세히 보기 →
+              </button>
             </div>
-            
+
             <div className="landing-feature-grid grid sm:grid-cols-2 md:grid-cols-4 gap-4 text-sm">
               <div className="landing-feature-card rounded-xl border border-gray-200 bg-white p-3">
                 <h3 className="text-base font-semibold mb-1">자동 취약점 스캔</h3>
@@ -63,16 +52,13 @@
             </div>
           </section>
         </main>
-        
-        {/* Footer: .landing-footer */}
+
         <footer className="landing-footer border-t border-gray-200 p-3 text-xs text-gray-500 bg-gray-50 text-center">
           © 2025 System-Security · 내부 PoC 용 UI 시안
         </footer>
-
       </div>
     </div>
   );
 };
 
-export default LandingPage;
->>>>>>> 5960e752
+export default LandingPage;