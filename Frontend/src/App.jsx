<<<<<<< HEAD
/*
=======
// src/App.jsx

>>>>>>> 5960e752
import { Routes, Route } from 'react-router-dom';
import LandingPage from './pages/LandingPage';
// import AnalysisPage from './pages/AnalysisPage'; // B, C 담당
import CardLayout from './components/CardLayout'; // A 담당

// 서브 페이지를 위한 임시 플레이스홀더
const PlaceholderPage = ({ title }) => (
  <CardLayout title={title} showAnalysisButton={title !== "로그인"}>
    <h2 className="text-xl font-bold">{title}</h2>
    <p>이 페이지는 곧 구현될 예정입니다.</p>
  </CardLayout>
);

function App() {
  return (
    // <main> 태그 제거! <Routes>만 남겨야 LandingPage의 풀 레이아웃이 제대로 나옵니다.
    <Routes>
      {/* A 담당: 랜딩 페이지 */}
      <Route path="/" element={<LandingPage />} />

      {/* A 담당: CardLayout을 사용하는 서브 페이지들 */}
      <Route path="/features" element={<PlaceholderPage title="주요 기능 상세" />} />
      <Route path="/docs" element={<PlaceholderPage title="문서 · Getting Started" />} />
      <Route path="/github" element={<PlaceholderPage title="GitHub Repository 안내" />} />
      <Route path="/login" element={<PlaceholderPage title="로그인" />} />

      {/* B, C 담당: 분석 관련 페이지 (임시 설정) */}
      <Route path="/analysis/:jobId" element={<div>분석 진행 현황 페이지 (B 담당)</div>} />
      <Route path="/summary/:jobId" element={<div>결과 요약 페이지 (C 담당)</div>} />

      {/* 404 처리 */}
      <Route path="*" element={<div>404 Not Found</div>} />
    </Routes>
  );
}

export default App;
*/

// src/App.jsx
import AnalysisPage from './pages/AnalysisPage';  // 또는 './pages/ProgressPage'

function App() {
  return <AnalysisPage />;
}

export default App;<|MERGE_RESOLUTION|>--- conflicted
+++ resolved
@@ -1,15 +1,8 @@
-<<<<<<< HEAD
-/*
-=======
-// src/App.jsx
-
->>>>>>> 5960e752
 import { Routes, Route } from 'react-router-dom';
 import LandingPage from './pages/LandingPage';
-// import AnalysisPage from './pages/AnalysisPage'; // B, C 담당
-import CardLayout from './components/CardLayout'; // A 담당
+import CardLayout from './components/CardLayout';
+import AnalysisPage from './pages/AnalysisPage';
 
-// 서브 페이지를 위한 임시 플레이스홀더
 const PlaceholderPage = ({ title }) => (
   <CardLayout title={title} showAnalysisButton={title !== "로그인"}>
     <h2 className="text-xl font-bold">{title}</h2>
@@ -19,35 +12,18 @@
 
 function App() {
   return (
-    // <main> 태그 제거! <Routes>만 남겨야 LandingPage의 풀 레이아웃이 제대로 나옵니다.
     <Routes>
-      {/* A 담당: 랜딩 페이지 */}
       <Route path="/" element={<LandingPage />} />
-
-      {/* A 담당: CardLayout을 사용하는 서브 페이지들 */}
       <Route path="/features" element={<PlaceholderPage title="주요 기능 상세" />} />
       <Route path="/docs" element={<PlaceholderPage title="문서 · Getting Started" />} />
       <Route path="/github" element={<PlaceholderPage title="GitHub Repository 안내" />} />
       <Route path="/login" element={<PlaceholderPage title="로그인" />} />
-
-      {/* B, C 담당: 분석 관련 페이지 (임시 설정) */}
-      <Route path="/analysis/:jobId" element={<div>분석 진행 현황 페이지 (B 담당)</div>} />
-      <Route path="/summary/:jobId" element={<div>결과 요약 페이지 (C 담당)</div>} />
-
-      {/* 404 처리 */}
+      <Route path="/analysis" element={<AnalysisPage />} />
+      <Route path="/analysis/:jobId" element={<AnalysisPage />} />
+      <Route path="/summary/:jobId" element={<div>결과 요약 페이지 (준비 중)</div>} />
       <Route path="*" element={<div>404 Not Found</div>} />
     </Routes>
   );
 }
 
-export default App;
-*/
-
-// src/App.jsx
-import AnalysisPage from './pages/AnalysisPage';  // 또는 './pages/ProgressPage'
-
-function App() {
-  return <AnalysisPage />;
-}
-
 export default App;