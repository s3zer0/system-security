import axios from 'axios';

// Proxy를 타기 위해 도메인을 제거하고 '/api'만 남깁니다.
const API_BASE_URL = '/api'; 

const apiClient = axios.create({
  baseURL: API_BASE_URL,
  headers: {
    'Content-Type': 'application/json',
  },
});

/**
 * 1. Docker 이미지 업로드
 */
export const uploadImage = async (file, onProgress) => {
    return new Promise((resolve, reject) => {
        const formData = new FormData();
<<<<<<< HEAD
        formData.append('file', file); // 백엔드에서 받을 key 이름
=======
        formData.append('file', file); 
>>>>>>> d8d098f5

        const xhr = new XMLHttpRequest();
        
        xhr.timeout = 600000;

        xhr.upload.onprogress = (event) => {
            if (event.lengthComputable) {
                const percentCompleted = Math.round((event.loaded * 100) / event.total);
                onProgress(percentCompleted);
            }
        };

        xhr.onload = () => {
<<<<<<< HEAD
            if(xhr.status >= 200 && xhr.status < 300){
              try {
                resolve(JSON.parse(xhr.responseText));
              } catch (e) {
                reject(new Error(`Upload successful but failed to parse response JSON: ${e.message}`));
              }
            } else {
              reject(new Error(`Upload failed with status: ${xhr.status}`));
=======
            if (xhr.status >= 200 && xhr.status < 300) {
                resolve(JSON.parse(xhr.responseText));
            } else {
                reject(new Error(`Upload failed with status: ${xhr.status}`));
>>>>>>> d8d098f5
            }
        };

        xhr.onerror = () => {
            reject(new Error('Network error during upload.'));
        };

<<<<<<< HEAD
        xhr.ontimeout = () => {
          reject(new Error(`Upload timed out after ${xhr.timeout / 1000} seconds.`));
        };

        xhr.open('POST', `${API_BASE_URL}/analysis`);
=======
        // 수정: API_BASE_URL이 '/api'이므로, 결과적으로 /api/analysis 로 요청됨
        // (백엔드 명세가 /analysis 인 경우)
        xhr.open('POST', `${API_BASE_URL}/analysis`); 
>>>>>>> d8d098f5
        xhr.send(formData);
    });
};

/**
 * 2. 분석 진행 상황 조회
 */
export const getAnalysisStatus = async (jobId) => {
  try {
<<<<<<< HEAD
=======
    // 백엔드에 status 전용 엔드포인트가 없다면 추후 수정 필요 (현재는 코드 보존)
>>>>>>> d8d098f5
    const response = await apiClient.get(`/analysis/${jobId}/status`);
    return response.data;
  } catch (error) {
    console.error('상태 조회 실패:', error);
    throw error;
  }
};

/**
 * 3. 분석 결과 요약 조회
 */
export const getAnalysisSummary = async (jobId) => {
  try {
<<<<<<< HEAD
    const response = await apiClient.get(`/analysis/${jobId}`);
    return response.data.result;
=======
    const response = await apiClient.get(`/analysis/${jobId}/summary`);
    return response.data;
>>>>>>> d8d098f5
  } catch (error) {
    console.error('분석 결과 조회 실패:', error);
    throw error;
  }
};

/**
<<<<<<< HEAD
 * 4. 이전 분석 목록 조회
 * @returns {Promise<Array>} 분석 목록 배열
=======
 * 4. 상세 보고서 조회
>>>>>>> d8d098f5
 */
export const getAnalysesList = async () => {
  try {
<<<<<<< HEAD
    const response = await apiClient.get('/analyses');
=======
    const response = await apiClient.get(`/analysis/${jobId}/report`);
>>>>>>> d8d098f5
    return response.data;
  } catch (error) {
    console.error('목록 조회 실패:', error);
    throw error;
  }
};

<<<<<<< HEAD
// AI 에이전트 채팅 API
export const getAiChatResponse = async (jobId, question) => {
  try {
    const response = await apiClient.post(`/analysis/${jobId}/qa`, { question });
    return {
      summary: response.data.answer,
      mainData: null
    }
=======
/**
 * 5. 이전 분석 목록 조회 (수정됨)
 */
export const getAnalysesList = async () => {
  try {
    // 수정: baseURL(/api) + url(/analyses) -> Proxy -> 백엔드(/analyses)
    const response = await apiClient.get('/analyses');
    return response.data;
>>>>>>> d8d098f5
  } catch (error) {
    console.error("AI 채팅 응답 실패:", error);
    throw error;
  }
};

export default apiClient;<|MERGE_RESOLUTION|>--- conflicted
+++ resolved
@@ -1,6 +1,5 @@
 import axios from 'axios';
 
-// Proxy를 타기 위해 도메인을 제거하고 '/api'만 남깁니다.
 const API_BASE_URL = '/api'; 
 
 const apiClient = axios.create({
@@ -16,11 +15,7 @@
 export const uploadImage = async (file, onProgress) => {
     return new Promise((resolve, reject) => {
         const formData = new FormData();
-<<<<<<< HEAD
         formData.append('file', file); // 백엔드에서 받을 key 이름
-=======
-        formData.append('file', file); 
->>>>>>> d8d098f5
 
         const xhr = new XMLHttpRequest();
         
@@ -34,7 +29,6 @@
         };
 
         xhr.onload = () => {
-<<<<<<< HEAD
             if(xhr.status >= 200 && xhr.status < 300){
               try {
                 resolve(JSON.parse(xhr.responseText));
@@ -43,12 +37,6 @@
               }
             } else {
               reject(new Error(`Upload failed with status: ${xhr.status}`));
-=======
-            if (xhr.status >= 200 && xhr.status < 300) {
-                resolve(JSON.parse(xhr.responseText));
-            } else {
-                reject(new Error(`Upload failed with status: ${xhr.status}`));
->>>>>>> d8d098f5
             }
         };
 
@@ -56,17 +44,11 @@
             reject(new Error('Network error during upload.'));
         };
 
-<<<<<<< HEAD
         xhr.ontimeout = () => {
           reject(new Error(`Upload timed out after ${xhr.timeout / 1000} seconds.`));
         };
 
         xhr.open('POST', `${API_BASE_URL}/analysis`);
-=======
-        // 수정: API_BASE_URL이 '/api'이므로, 결과적으로 /api/analysis 로 요청됨
-        // (백엔드 명세가 /analysis 인 경우)
-        xhr.open('POST', `${API_BASE_URL}/analysis`); 
->>>>>>> d8d098f5
         xhr.send(formData);
     });
 };
@@ -76,10 +58,6 @@
  */
 export const getAnalysisStatus = async (jobId) => {
   try {
-<<<<<<< HEAD
-=======
-    // 백엔드에 status 전용 엔드포인트가 없다면 추후 수정 필요 (현재는 코드 보존)
->>>>>>> d8d098f5
     const response = await apiClient.get(`/analysis/${jobId}/status`);
     return response.data;
   } catch (error) {
@@ -93,13 +71,8 @@
  */
 export const getAnalysisSummary = async (jobId) => {
   try {
-<<<<<<< HEAD
     const response = await apiClient.get(`/analysis/${jobId}`);
     return response.data.result;
-=======
-    const response = await apiClient.get(`/analysis/${jobId}/summary`);
-    return response.data;
->>>>>>> d8d098f5
   } catch (error) {
     console.error('분석 결과 조회 실패:', error);
     throw error;
@@ -107,20 +80,24 @@
 };
 
 /**
-<<<<<<< HEAD
- * 4. 이전 분석 목록 조회
- * @returns {Promise<Array>} 분석 목록 배열
-=======
  * 4. 상세 보고서 조회
->>>>>>> d8d098f5
+ */
+export const getAnalysisReport = async (jobId) => {
+  try {
+    const response = await apiClient.get(`/analysis/${jobId}/report`);
+    return response.data;
+  } catch (error) {
+    console.error('보고서 조회 실패:', error);
+    throw error;
+  }
+};
+
+/**
+ * 5. 이전 분석 목록 조회 (수정됨)
  */
 export const getAnalysesList = async () => {
   try {
-<<<<<<< HEAD
     const response = await apiClient.get('/analyses');
-=======
-    const response = await apiClient.get(`/analysis/${jobId}/report`);
->>>>>>> d8d098f5
     return response.data;
   } catch (error) {
     console.error('목록 조회 실패:', error);
@@ -128,7 +105,6 @@
   }
 };
 
-<<<<<<< HEAD
 // AI 에이전트 채팅 API
 export const getAiChatResponse = async (jobId, question) => {
   try {
@@ -137,16 +113,6 @@
       summary: response.data.answer,
       mainData: null
     }
-=======
-/**
- * 5. 이전 분석 목록 조회 (수정됨)
- */
-export const getAnalysesList = async () => {
-  try {
-    // 수정: baseURL(/api) + url(/analyses) -> Proxy -> 백엔드(/analyses)
-    const response = await apiClient.get('/analyses');
-    return response.data;
->>>>>>> d8d098f5
   } catch (error) {
     console.error("AI 채팅 응답 실패:", error);
     throw error;
