<<<<<<< HEAD
=======
// src/components/LandingHero.jsx

>>>>>>> bce89f02
import React from 'react';
import { useNavigate } from 'react-router-dom';

const LandingHero = () => {
  const navigate = useNavigate();

  return (
    <div className="lg:col-span-3">
      <h1 className="landing-hero-title text-4xl font-extrabold leading-tight mb-3">
        Docker 이미지를 올리면<br/>
        <span className="text-blue-700">취약점부터 패치 우선순위까지</span><br/>AI가 한 번에 정리합니다.
      </h1>
      
      <p className="landing-hero-sub text-sm text-gray-500 mb-5 max-w-lg">
        .tar / .zip 이미지를 업로드하면 Trivy 스캔, 라이브러리·API·AST 분석, CVE 매핑을 자동으로 수행하고
        배포 전에 필요한 조치만 추려서 알려줍니다.
      </p>
      
      <div className="landing-hero-actions flex gap-3 flex-wrap mb-4">
        <button 
          className="btn-primary rounded-full px-4 py-2 text-sm font-medium text-white bg-blue-600 hover:bg-blue-700 transition"
          onClick={() => navigate('/analysis/mock-job-id-1234')}
        >
          이미지 업로드로 시작하기
        </button>
        <button 
          className="btn-ghost rounded-full border border-gray-300 px-4 py-2 text-sm text-gray-700 bg-white hover:bg-gray-50 transition"
          onClick={() => navigate('/summary/sample-job-id')}
        >
          샘플 분석 미리보기
        </button>
      </div>
      
      <div className="landing-hero-meta flex gap-3 flex-wrap text-xs text-gray-500">
        <span>🔒 로컬·사내망 배포 지원</span>
        <span>⚙️ Trivy 기반 취약점 스캔</span>
        <span>🧠 LLM 기반 패치 제안</span>
      </div>
    </div>
  );
};

export default LandingHero;<|MERGE_RESOLUTION|>--- conflicted
+++ resolved
@@ -1,8 +1,5 @@
-<<<<<<< HEAD
-=======
 // src/components/LandingHero.jsx
 
->>>>>>> bce89f02
 import React from 'react';
 import { useNavigate } from 'react-router-dom';
 
