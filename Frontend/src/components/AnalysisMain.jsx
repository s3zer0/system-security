import { useState, useEffect } from 'react';
import TabButton from './TabButton';
import RiskBadge from './RiskBadge';

/**
 * Transform backend API response to frontend component state format
 * @param {Object} backendData - Response from /api/analysis/:id with {meta, result} structure
 * @returns {Object} Transformed data for component state
 */
const transformData = (backendData) => {
  const { result, meta } = backendData;

  return {
    title: `${result.language || 'Unknown'} 기반 이미지 분석 요약`,
    imageTag: meta.analysis_id?.substring(0, 8) || 'unknown',
    tags: [result.language || 'Unknown', meta.created_at ? new Date(meta.created_at).toLocaleDateString() : ''],

    summary: {
      riskLevel: result.vulnerabilities_summary?.overall_risk || 'UNKNOWN',
      criticalCount: result.vulnerabilities_summary?.critical ?? 0,
      highCount: result.vulnerabilities_summary?.high ?? 0,
      mediumCount: result.vulnerabilities_summary?.medium ?? 0,
      lowCount: result.vulnerabilities_summary?.low ?? 0,
      patchSets: result.patch_priority?.length || 0,
      patchTargets: result.patch_priority?.slice(0, 3).map(p => p.package).join(', ') || 'N/A',
      callPaths: result.vulnerabilities?.filter(v => v.direct_call).length || 0
    },

    highlights: result.vulnerabilities
      ?.filter(v => ['CRITICAL', 'HIGH'].includes((v.severity || '').toUpperCase()))
      .slice(0, 5)
      .map(v => `${v.package} ${v.version} (${v.cve_id})`) || [],

    vulnerabilities: result.vulnerabilities?.map(v => ({
      cve: v.cve_id || 'N/A',
      package: v.package || 'Unknown',
      version: v.version || 'N/A',
      severity: (v.severity || 'Unknown').toUpperCase(),
      directCall: v.direct_call ? '예' : '아니요',
      evidence: v.call_evidence || 'N/A',
      title: v.description ? v.description.substring(0, 50) + '...' : ''
    })) || [],

    severitySummary: [
      { severity: 'Critical', count: result.vulnerabilities_summary?.critical ?? 0, description: '즉시 조치 필요' },
      { severity: 'High', count: result.vulnerabilities_summary?.high ?? 0, description: '높은 위험도' },
      { severity: 'Medium', count: result.vulnerabilities_summary?.medium ?? 0, description: '권장 조치' },
      { severity: 'Low', count: result.vulnerabilities_summary?.low ?? 0, description: '낮은 위험도' }
    ].filter(s => s.count > 0),

    libraryMappings: result.libraries_and_apis?.map(item => ({
      library: item.package,
      version: item.version,
      api: `${item.module}.${item.api}`,
      cve: item.related_cves?.join(', ') || '-'
    })) || [],

    patchPriority: result.patch_priority?.map((patch) => ({
      id: patch.set_no,
      setNo: patch.set_no,
      library: patch.package,
      version: patch.current_version,
      cves: 'N/A',
      score: patch.score,
      urgency: patch.urgency,
      description: patch.note || `${patch.package} ${patch.recommended_version || ''} 업데이트 권장`
    })) || [],

    logs: Array.isArray(result.logs)
      ? result.logs.map((log, idx) => {
          // If log is a string, wrap it in an object
          if (typeof log === 'string') {
            return {
              timestamp: new Date().toLocaleTimeString(),
              message: log
            };
          }
          // If log is already an object with timestamp and message
          return {
            timestamp: log.timestamp ? new Date(log.timestamp).toLocaleTimeString() : new Date().toLocaleTimeString(),
            message: log.message || log
          };
        })
      : []
  };
};

const AnalysisMain = ({ analysisId }) => {
  const [activeTab, setActiveTab] = useState('overview');
  const [analysisData, setAnalysisData] = useState(null);
  const [loading, setLoading] = useState(true);
  const [error, setError] = useState(null);

  useEffect(() => {
    const fetchAnalysisData = async () => {
      if (!analysisId) {
        setLoading(false);
        return;
      }

      try {
        setLoading(true);
        const response = await fetch(`/api/analysis/${analysisId}`);

        const contentType = response.headers.get("content-type");
        if (contentType && contentType.indexOf("application/json") === -1) {
          throw new Error("서버 응답이 JSON이 아닙니다. (Proxy 설정을 확인하세요)");
        }

        if (!response.ok) {
          throw new Error(`HTTP error! status: ${response.status}`);
        }

        const data = await response.json();
<<<<<<< HEAD
        const { result, meta } = data;

        // ▼▼▼ [수정 핵심] 백엔드 필드명(package 등)에 맞춰 매핑 로직 수정 ▼▼▼
        const transformedData = {
          title: `${result.language || 'Unknown'} 기반 이미지 분석 요약`,
          imageTag: meta.file_name || meta.input_file || 'unknown',
          tags: [result.language || 'Unknown', meta.created_at ? new Date(meta.created_at).toLocaleDateString() : ''],
          
          summary: {
            riskLevel: result.vulnerabilities_summary?.overall_risk || 'UNKNOWN',
            criticalCount: result.vulnerabilities_summary?.critical ?? result.vulnerabilities_summary?.critical_count ?? 0,
            highCount: result.vulnerabilities_summary?.high ?? result.vulnerabilities_summary?.high_count ?? 0,
            mediumCount: result.vulnerabilities_summary?.medium ?? result.vulnerabilities_summary?.medium_count ?? 0,
            lowCount: result.vulnerabilities_summary?.low ?? result.vulnerabilities_summary?.low_count ?? 0,
            patchSets: result.patch_priority?.length || 0,
            patchTargets: result.patch_priority?.slice(0, 3).map(p => p.package).join(', ') || 'N/A',
            callPaths: result.vulnerabilities?.filter(v => v.is_directly_called).length || 0
          },

          // [수정] v.package 필드 사용
          highlights: result.vulnerabilities
            ?.filter(v => ['CRITICAL', 'HIGH'].includes(v.severity.toUpperCase()))
            .slice(0, 5)
            .map(v => `${v.package} ${v.version} (${v.cve_id})`) || [],
          
          // [수정] v.package 필드 사용
          vulnerabilities: result.vulnerabilities?.map(v => ({
            cve: v.cve_id || 'N/A',
            package: v.package || 'Unknown', 
            version: v.version || 'N/A',
            severity: v.severity || 'Unknown',
            directCall: v.is_directly_called || v.direct_call ? `예` : '아니요', // direct_call 필드 대응
            title: v.description ? v.description.substring(0, 50) + '...' : ''
          })) || [],

          severitySummary: [
            { severity: 'CRITICAL', count: result.vulnerabilities_summary?.critical ?? 0, description: '즉시 조치 필요' },
            { severity: 'HIGH', count: result.vulnerabilities_summary?.high ?? 0, description: '높은 위험도' },
            { severity: 'MEDIUM', count: result.vulnerabilities_summary?.medium ?? 0, description: '권장 조치' },
            { severity: 'LOW', count: result.vulnerabilities_summary?.low ?? 0, description: '낮은 위험도' }
          ].filter(s => s.count > 0),

          // ▼▼▼ [핵심 수정] 평평한(Flat) 구조에 맞게 단순 map으로 변경 ▼▼▼
          libraryMappings: result.libraries_and_apis?.map(item => ({
            library: item.package,           // JSON의 "package" 키
            version: item.version,           // JSON의 "version" 키
            api: `${item.module}.${item.api}`, // JSON의 "module", "api" 키 조합
            cve: item.related_cves?.join(', ') || '-' // JSON의 "related_cves" 키
          })) || [],

          // [수정] patch_priority 필드명 일치 (package, current_version)
          patchPriority: result.patch_priority?.map((patch) => ({
            id: patch.set_no,
            setNo: patch.set_no,
            library: patch.package,           // JSON의 "package"
            version: patch.current_version,   // JSON의 "current_version"
            cves: 'N/A', // 현재 JSON patch_priority에 CVE 목록이 없으므로 N/A 처리 or vulnerabilities와 조인 필요
            score: patch.score,
            urgency: patch.urgency,
            description: `${patch.package} ${patch.recommended_version} 업데이트 권장`
          })) || [],

          logs: result.logs?.map(log => ({
            timestamp: new Date(log.timestamp || Date.now()).toLocaleTimeString(),
            message: log.message || ''
          })) || []
        };
        // ▲▲▲ 매핑 수정 완료 ▲▲▲
=======
>>>>>>> b6808d18

        // Transform backend data to frontend format
        const transformedData = transformData(data);
        setAnalysisData(transformedData);
      } catch (err) {
        console.error('Analysis data fetch error:', err);
        setError(err.message || '분석 데이터를 불러오는데 실패했습니다.');
      } finally {
        setLoading(false);
      }
    };

    fetchAnalysisData();
  }, [analysisId]);

  if (loading) {
    return (
      <main className="p-4 flex items-center justify-center min-h-screen bg-white">
        <div className="text-center">
          <div className="animate-spin rounded-full h-12 w-12 border-b-2 border-blue-600 mx-auto mb-4"></div>
          <div className="text-sm text-gray-600">분석 데이터를 불러오는 중...</div>
        </div>
      </main>
    );
  }

  if (error) {
    return (
      <main className="p-4 flex items-center justify-center min-h-screen bg-white">
        <div className="text-center">
          <div className="text-red-600 text-lg mb-2">⚠️ 오류 발생</div>
          <div className="text-sm text-gray-600">{error}</div>
          <div className="text-xs text-gray-400 mt-2">ID: {analysisId || '없음'}</div>
        </div>
      </main>
    );
  }

  if (!analysisData) {
    return (
      <main className="p-4 flex items-center justify-center min-h-screen bg-white">
        <div className="text-sm text-gray-600">분석 데이터가 없습니다.</div>
      </main>
    );
  }

  // 탭 목록
  const tabs = [
    { id: 'overview', label: 'Overview' },
    { id: 'vulns', label: 'Vulnerabilities' },
    { id: 'libs', label: 'Libraries & APIs' },
    { id: 'patch', label: 'Patch Priority' },
    { id: 'logs', label: 'Logs' }
  ];

  const renderTabContent = () => {
    switch (activeTab) {
      case 'overview':
        return (
          <div className="rounded-xl border border-gray-200 bg-gray-50 p-3 text-xs max-h-[350px] overflow-auto">
            <div className="text-[13px] font-medium mb-1.5 text-gray-900">주요 취약점 하이라이트</div>
            <div className="text-[11px] text-gray-600 mb-2">
              심각도가 높고 실제 코드 경로로 이어지는 취약점들을 우선적으로 정리했습니다.
            </div>

            {analysisData.highlights.length > 0 ? (
              <ul className="text-xs text-gray-900 ml-4 mb-3 leading-relaxed space-y-1">
                {analysisData.highlights.map((highlight, idx) => (
                  <li key={idx}>{highlight}</li>
                ))}
              </ul>
            ) : (
              <div className="text-[11px] text-gray-600 mb-3">Critical 또는 High 취약점이 없습니다.</div>
            )}

            <hr className="border-t border-gray-200 my-2.5" />

            <div className="text-[13px] font-medium mb-2 text-gray-900">심각도별 취약점 테이블</div>
            <div className="overflow-x-auto">
              <table className="w-full text-xs border-collapse">
                <thead>
                  <tr className="bg-gray-100">
                    <th className="text-left px-2 py-2 text-[11px] text-gray-600 font-medium">CVE</th>
                    <th className="text-left px-2 py-2 text-[11px] text-gray-600 font-medium">패키지</th>
                    <th className="text-left px-2 py-2 text-[11px] text-gray-600 font-medium">버전</th>
                    <th className="text-left px-2 py-2 text-[11px] text-gray-600 font-medium">심각도</th>
                    <th className="text-left px-2 py-2 text-[11px] text-gray-600 font-medium">직접 호출 여부</th>
                  </tr>
                </thead>
                <tbody>
                  {analysisData.vulnerabilities.slice(0, 10).map((vuln, idx) => (
                    <tr key={idx} className="border-b border-gray-200 hover:bg-gray-50">
                      <td className="px-2 py-2">{vuln.cve}</td>
                      <td className="px-2 py-2">{vuln.package}</td>
                      <td className="px-2 py-2">{vuln.version}</td>
                      <td className="px-2 py-2">
<<<<<<< HEAD
                          <RiskBadge level={vuln.severity} />
=======
                        <span className={`px-1.5 py-0.5 rounded text-[10px] font-medium ${vuln.severity === 'Critical' || vuln.severity === 'CRITICAL' ? 'bg-red-100 text-red-700' :
                          vuln.severity === 'High' || vuln.severity === 'HIGH' ? 'bg-orange-100 text-orange-700' :
                            vuln.severity === 'Medium' ? 'bg-yellow-100 text-yellow-700' :
                              'bg-gray-100 text-gray-700'
                          }`}>
                          {vuln.severity}
                        </span>
>>>>>>> b6808d18
                      </td>
                      <td className="px-2 py-2">{vuln.directCall}</td>
                    </tr>
                  ))}
                </tbody>
              </table>
            </div>
            {analysisData.vulnerabilities.length > 10 && (
              <div className="text-[11px] text-gray-600 mt-2 text-center">
                ...외 {analysisData.vulnerabilities.length - 10}개 취약점
              </div>
            )}
          </div>
        );

      case 'vulns':
        return (
          <div className="rounded-xl border border-gray-200 bg-gray-50 p-3 text-xs max-h-[350px] overflow-auto">
            <div className="text-[13px] font-medium mb-1.5 text-gray-900">Vulnerabilities</div>
            <div className="text-[11px] text-gray-600 mb-2">
              Trivy 스캔 결과를 기반으로 심각도, 패키지, 버전별로 정리된 상세 목록입니다.
            </div>

            <table className="w-full text-xs border-collapse mt-2 mb-3">
              <thead>
                <tr className="bg-gray-100">
                  <th className="text-left px-2 py-2 text-[11px] text-gray-600 font-medium">심각도</th>
                  <th className="text-left px-2 py-2 text-[11px] text-gray-600 font-medium">개수</th>
                  <th className="text-left px-2 py-2 text-[11px] text-gray-600 font-medium">설명</th>
                </tr>
              </thead>
              <tbody>
                {analysisData.severitySummary.map((item, idx) => (
                  <tr key={idx} className="border-b border-gray-200 hover:bg-gray-50">
                    <td className="px-2 py-2">
<<<<<<< HEAD
                      <RiskBadge level={item.severity} />
=======
                      <span className={`px-1.5 py-0.5 rounded text-[10px] font-medium ${item.severity === 'Critical' ? 'bg-red-100 text-red-700' :
                        item.severity === 'High' ? 'bg-orange-100 text-orange-700' :
                          item.severity === 'Medium' ? 'bg-yellow-100 text-yellow-700' :
                            'bg-gray-100 text-gray-700'
                        }`}>
                        {item.severity}
                      </span>
>>>>>>> b6808d18
                    </td>
                    <td className="px-2 py-2">{item.count}</td>
                    <td className="px-2 py-2">{item.description}</td>
                  </tr>
                ))}
              </tbody>
            </table>

            <hr className="border-t border-gray-200 my-2.5" />

            <div className="text-[13px] font-medium mb-2 text-gray-900">전체 취약점 목록</div>
            <div className="overflow-x-auto">
              <table className="w-full text-xs border-collapse">
                <thead>
                  <tr className="bg-gray-100">
                    <th className="text-left px-2 py-2 text-[11px] text-gray-600 font-medium">CVE</th>
                    <th className="text-left px-2 py-2 text-[11px] text-gray-600 font-medium">패키지</th>
                    <th className="text-left px-2 py-2 text-[11px] text-gray-600 font-medium">버전</th>
                    <th className="text-left px-2 py-2 text-[11px] text-gray-600 font-medium">심각도</th>
                    <th className="text-left px-2 py-2 text-[11px] text-gray-600 font-medium">직접 호출</th>
                  </tr>
                </thead>
                <tbody>
                  {analysisData.vulnerabilities.map((vuln, idx) => (
                    <tr key={idx} className="border-b border-gray-200 hover:bg-gray-50">
                      <td className="px-2 py-2">{vuln.cve}</td>
                      <td className="px-2 py-2">{vuln.package}</td>
                      <td className="px-2 py-2">{vuln.version}</td>
                      <td className="px-2 py-2">
<<<<<<< HEAD
                        <RiskBadge level={vuln.severity} />
=======
                        <span className={`px-1.5 py-0.5 rounded text-[10px] font-medium ${vuln.severity === 'Critical' || vuln.severity === 'CRITICAL' ? 'bg-red-100 text-red-700' :
                          vuln.severity === 'High' || vuln.severity === 'HIGH' ? 'bg-orange-100 text-orange-700' :
                            vuln.severity === 'Medium' ? 'bg-yellow-100 text-yellow-700' :
                              'bg-gray-100 text-gray-700'
                          }`}>
                          {vuln.severity}
                        </span>
>>>>>>> b6808d18
                      </td>
                      <td className="px-2 py-2">{vuln.directCall}</td>
                    </tr>
                  ))}
                </tbody>
              </table>
            </div>
          </div>
        );

      case 'libs':
        return (
          <div className="rounded-xl border border-gray-200 bg-gray-50 p-3 text-xs max-h-[350px] overflow-auto">
            <div className="text-[13px] font-medium mb-1.5 text-gray-900">Libraries &amp; APIs</div>
            <div className="text-[11px] text-gray-600 mb-2">
              어떤 라이브러리가 어떤 API를 통해 취약점과 연결되는지 정리한 뷰입니다.
            </div>

            {analysisData.libraryMappings.length > 0 ? (
              <div className="overflow-x-auto">
                <table className="w-full text-xs border-collapse">
                  <thead>
                    <tr className="bg-gray-100">
                      <th className="text-left px-2 py-2 text-[11px] text-gray-600 font-medium">라이브러리</th>
                      <th className="text-left px-2 py-2 text-[11px] text-gray-600 font-medium">버전</th>
                      <th className="text-left px-2 py-2 text-[11px] text-gray-600 font-medium">API</th>
                      <th className="text-left px-2 py-2 text-[11px] text-gray-600 font-medium">CVE</th>
                    </tr>
                  </thead>
                  <tbody>
                    {analysisData.libraryMappings.slice(0, 20).map((mapping, idx) => (
                      <tr key={idx} className="border-b border-gray-200 hover:bg-gray-50">
                        <td className="px-2 py-2">{mapping.library}</td>
                        <td className="px-2 py-2">{mapping.version}</td>
                        <td className="px-2 py-2">
                          <code className="bg-gray-100 px-1 py-0.5 rounded text-blue-700">{mapping.api}</code>
                        </td>
                        <td className="px-2 py-2 max-w-[150px] truncate" title={mapping.cve}>{mapping.cve}</td>
                      </tr>
                    ))}
                  </tbody>
                </table>
                {analysisData.libraryMappings.length > 20 && (
                  <div className="text-[11px] text-gray-600 mt-2 text-center">
                    ...외 {analysisData.libraryMappings.length - 20}개 매핑
                  </div>
                )}
              </div>
            ) : (
              <div className="text-[11px] text-gray-600">라이브러리-API 매핑 데이터가 없습니다.</div>
            )}
          </div >
        );

      case 'patch':
        return (
          <div className="rounded-xl border border-gray-200 bg-gray-50 p-3 text-xs max-h-[350px] overflow-auto">
            <div className="text-[13px] font-medium mb-1.5 text-gray-900">Patch Priority</div>
            <div className="text-[11px] text-gray-600 mb-2">
              "지금 당장 해야 할 패치"를 세트 단위로 묶어 우선순위를 부여합니다.
            </div>

<<<<<<< HEAD
            {analysisData.patchPriority.length > 0 ? (
              <div className="overflow-x-auto">
                <table className="w-full text-xs border-collapse">
                  <thead>
                    <tr className="bg-gray-100">
                      <th className="text-left px-2 py-2 text-[11px] text-gray-600 font-medium">세트</th>
                      <th className="text-left px-2 py-2 text-[11px] text-gray-600 font-medium">라이브러리</th>
                      <th className="text-left px-2 py-2 text-[11px] text-gray-600 font-medium">버전</th>
                      <th className="text-left px-2 py-2 text-[11px] text-gray-600 font-medium">CVEs</th>
                      <th className="text-left px-2 py-2 text-[11px] text-gray-600 font-medium">우선순위</th>
                      <th className="text-left px-2 py-2 text-[11px] text-gray-600 font-medium">점수</th>
                    </tr>
                  </thead>
                  <tbody>
                    {analysisData.patchPriority.map((patch) => (
                      <tr key={patch.id} className="border-b border-gray-200 hover:bg-gray-50">
                        <td className="px-2 py-2">#{patch.setNo}</td>
                        <td className="px-2 py-2">{patch.library}</td>
                        <td className="px-2 py-2">{patch.version}</td>
                        <td className="px-2 py-2 max-w-[150px] truncate" title={patch.cves}>{patch.cves}</td>
                        <td className="px-2 py-2">
                          <RiskBadge level={patch.urgency} />
                        </td>
                        <td className="px-2 py-2">{patch.score}</td>
                      </tr>
                    ))}
                  </tbody>
                </table>
              </div>
            ) : (
              <div className="text-[11px] text-gray-600">패치 우선순위 데이터가 없습니다.</div>
            )}
          </div>
=======
            <ul className="text-xs text-gray-900 ml-4 leading-relaxed space-y-1">
              {analysisData.patchPriority.map((patch) => (
                <li key={patch.id}>
                  [세트 #{patch.id}] {patch.description}
                  {patch.packages && patch.packages.length > 0 && (
                    <span className="text-gray-600"> - {patch.packages.join(', ')}</span>
                  )}
                </li>
              ))}
            </ul>
          </div >
>>>>>>> b6808d18
        );

      case 'logs':
        return (
          <div className="rounded-xl border border-gray-200 bg-gray-50 p-3 text-xs max-h-[350px] overflow-auto">
            <div className="text-[13px] font-medium mb-1.5 text-gray-900">Logs</div>
            <div className="text-[11px] text-gray-600 mb-2">
              분석 파이프라인 실행 로그를 시간 순서대로 정리한 영역입니다.
            </div>

            <ul className="text-xs text-gray-900 ml-4 leading-relaxed space-y-1">
              {analysisData.logs.map((log, idx) => (
                <li key={idx}>
                  [{log.timestamp}] {log.message}
                </li>
              ))}
            </ul>
          </div>
        );

      default:
        return null;
    }
  };

  return (
    <main className="p-4 flex flex-col gap-4 bg-white overflow-y-auto">
      <div className="flex justify-between items-start gap-4">
        <div>
          <div className="text-lg font-semibold text-gray-900">{analysisData.title}</div>
          <div className="text-xs text-gray-600 mt-1 flex gap-2 flex-wrap items-center">
            <span>이미지 태그: <code className="bg-gray-100 px-1 py-0.5 rounded text-blue-700">{analysisData.imageTag}</code></span>
            {analysisData.tags && analysisData.tags.map((tag, idx) => (
              <span key={idx} className="px-1.5 py-0.5 rounded-full border border-gray-200 text-[10px] text-gray-600 bg-gray-50">{tag}</span>
            ))}
          </div>

          <div className="mt-3 grid grid-cols-3 gap-2.5 text-xs">
            <div className="rounded-xl border border-gray-200 bg-gray-50 p-2.5">
              <div className="text-[11px] text-gray-600 mb-1">전체 리스크</div>
              <div className={`text-[15px] font-semibold ${analysisData.summary.riskLevel === 'CRITICAL' ? 'text-red-600' :
                analysisData.summary.riskLevel === 'HIGH' ? 'text-orange-600' :
                  'text-gray-900'
                }`}>
                {analysisData.summary.riskLevel}
              </div>
              <div className="text-[11px] text-gray-600 mt-0.5">
                Critical {analysisData.summary.criticalCount} · High {analysisData.summary.highCount} · Medium {analysisData.summary.mediumCount}
                {analysisData.summary.lowCount > 0 && ` · Low ${analysisData.summary.lowCount}`}
              </div>
            </div>
            <div className="rounded-xl border border-gray-200 bg-gray-50 p-2.5">
              <div className="text-[11px] text-gray-600 mb-1">패치 우선순위 세트</div>
              <div className="text-[15px] font-semibold text-gray-900">{analysisData.summary.patchSets}개</div>
              <div className="text-[11px] text-gray-600 mt-0.5">{analysisData.summary.patchTargets}</div>
            </div>
            <div className="rounded-xl border border-gray-200 bg-gray-50 p-2.5">
              <div className="text-[11px] text-gray-600 mb-1">직접 호출 경로</div>
              <div className="text-[15px] font-semibold text-gray-900">{analysisData.summary.callPaths}개</div>
              <div className="text-[11px] text-gray-600 mt-0.5">RCE로 이어질 수 있는 코드 경로</div>
            </div>
          </div>
        </div>
      </div>

      <div className="mt-2 flex flex-col gap-2">
        <div className="inline-flex gap-1.5 p-0.5 rounded-full bg-gray-100 self-start">
          {tabs.map((tab) => (
            <TabButton
              key={tab.id}
              label={tab.label}
              isActive={activeTab === tab.id}
              onClick={() => setActiveTab(tab.id)}
            />
          ))}
        </div>

        {renderTabContent()}
      </div>

      <div className="text-[11px] text-gray-600 mt-1">
        * Analysis ID: {analysisId}
      </div>
    </main>
  );
};

export default AnalysisMain;<|MERGE_RESOLUTION|>--- conflicted
+++ resolved
@@ -112,77 +112,6 @@
         }
 
         const data = await response.json();
-<<<<<<< HEAD
-        const { result, meta } = data;
-
-        // ▼▼▼ [수정 핵심] 백엔드 필드명(package 등)에 맞춰 매핑 로직 수정 ▼▼▼
-        const transformedData = {
-          title: `${result.language || 'Unknown'} 기반 이미지 분석 요약`,
-          imageTag: meta.file_name || meta.input_file || 'unknown',
-          tags: [result.language || 'Unknown', meta.created_at ? new Date(meta.created_at).toLocaleDateString() : ''],
-          
-          summary: {
-            riskLevel: result.vulnerabilities_summary?.overall_risk || 'UNKNOWN',
-            criticalCount: result.vulnerabilities_summary?.critical ?? result.vulnerabilities_summary?.critical_count ?? 0,
-            highCount: result.vulnerabilities_summary?.high ?? result.vulnerabilities_summary?.high_count ?? 0,
-            mediumCount: result.vulnerabilities_summary?.medium ?? result.vulnerabilities_summary?.medium_count ?? 0,
-            lowCount: result.vulnerabilities_summary?.low ?? result.vulnerabilities_summary?.low_count ?? 0,
-            patchSets: result.patch_priority?.length || 0,
-            patchTargets: result.patch_priority?.slice(0, 3).map(p => p.package).join(', ') || 'N/A',
-            callPaths: result.vulnerabilities?.filter(v => v.is_directly_called).length || 0
-          },
-
-          // [수정] v.package 필드 사용
-          highlights: result.vulnerabilities
-            ?.filter(v => ['CRITICAL', 'HIGH'].includes(v.severity.toUpperCase()))
-            .slice(0, 5)
-            .map(v => `${v.package} ${v.version} (${v.cve_id})`) || [],
-          
-          // [수정] v.package 필드 사용
-          vulnerabilities: result.vulnerabilities?.map(v => ({
-            cve: v.cve_id || 'N/A',
-            package: v.package || 'Unknown', 
-            version: v.version || 'N/A',
-            severity: v.severity || 'Unknown',
-            directCall: v.is_directly_called || v.direct_call ? `예` : '아니요', // direct_call 필드 대응
-            title: v.description ? v.description.substring(0, 50) + '...' : ''
-          })) || [],
-
-          severitySummary: [
-            { severity: 'CRITICAL', count: result.vulnerabilities_summary?.critical ?? 0, description: '즉시 조치 필요' },
-            { severity: 'HIGH', count: result.vulnerabilities_summary?.high ?? 0, description: '높은 위험도' },
-            { severity: 'MEDIUM', count: result.vulnerabilities_summary?.medium ?? 0, description: '권장 조치' },
-            { severity: 'LOW', count: result.vulnerabilities_summary?.low ?? 0, description: '낮은 위험도' }
-          ].filter(s => s.count > 0),
-
-          // ▼▼▼ [핵심 수정] 평평한(Flat) 구조에 맞게 단순 map으로 변경 ▼▼▼
-          libraryMappings: result.libraries_and_apis?.map(item => ({
-            library: item.package,           // JSON의 "package" 키
-            version: item.version,           // JSON의 "version" 키
-            api: `${item.module}.${item.api}`, // JSON의 "module", "api" 키 조합
-            cve: item.related_cves?.join(', ') || '-' // JSON의 "related_cves" 키
-          })) || [],
-
-          // [수정] patch_priority 필드명 일치 (package, current_version)
-          patchPriority: result.patch_priority?.map((patch) => ({
-            id: patch.set_no,
-            setNo: patch.set_no,
-            library: patch.package,           // JSON의 "package"
-            version: patch.current_version,   // JSON의 "current_version"
-            cves: 'N/A', // 현재 JSON patch_priority에 CVE 목록이 없으므로 N/A 처리 or vulnerabilities와 조인 필요
-            score: patch.score,
-            urgency: patch.urgency,
-            description: `${patch.package} ${patch.recommended_version} 업데이트 권장`
-          })) || [],
-
-          logs: result.logs?.map(log => ({
-            timestamp: new Date(log.timestamp || Date.now()).toLocaleTimeString(),
-            message: log.message || ''
-          })) || []
-        };
-        // ▲▲▲ 매핑 수정 완료 ▲▲▲
-=======
->>>>>>> b6808d18
 
         // Transform backend data to frontend format
         const transformedData = transformData(data);
@@ -279,17 +208,7 @@
                       <td className="px-2 py-2">{vuln.package}</td>
                       <td className="px-2 py-2">{vuln.version}</td>
                       <td className="px-2 py-2">
-<<<<<<< HEAD
                           <RiskBadge level={vuln.severity} />
-=======
-                        <span className={`px-1.5 py-0.5 rounded text-[10px] font-medium ${vuln.severity === 'Critical' || vuln.severity === 'CRITICAL' ? 'bg-red-100 text-red-700' :
-                          vuln.severity === 'High' || vuln.severity === 'HIGH' ? 'bg-orange-100 text-orange-700' :
-                            vuln.severity === 'Medium' ? 'bg-yellow-100 text-yellow-700' :
-                              'bg-gray-100 text-gray-700'
-                          }`}>
-                          {vuln.severity}
-                        </span>
->>>>>>> b6808d18
                       </td>
                       <td className="px-2 py-2">{vuln.directCall}</td>
                     </tr>
@@ -325,17 +244,7 @@
                 {analysisData.severitySummary.map((item, idx) => (
                   <tr key={idx} className="border-b border-gray-200 hover:bg-gray-50">
                     <td className="px-2 py-2">
-<<<<<<< HEAD
                       <RiskBadge level={item.severity} />
-=======
-                      <span className={`px-1.5 py-0.5 rounded text-[10px] font-medium ${item.severity === 'Critical' ? 'bg-red-100 text-red-700' :
-                        item.severity === 'High' ? 'bg-orange-100 text-orange-700' :
-                          item.severity === 'Medium' ? 'bg-yellow-100 text-yellow-700' :
-                            'bg-gray-100 text-gray-700'
-                        }`}>
-                        {item.severity}
-                      </span>
->>>>>>> b6808d18
                     </td>
                     <td className="px-2 py-2">{item.count}</td>
                     <td className="px-2 py-2">{item.description}</td>
@@ -365,17 +274,7 @@
                       <td className="px-2 py-2">{vuln.package}</td>
                       <td className="px-2 py-2">{vuln.version}</td>
                       <td className="px-2 py-2">
-<<<<<<< HEAD
                         <RiskBadge level={vuln.severity} />
-=======
-                        <span className={`px-1.5 py-0.5 rounded text-[10px] font-medium ${vuln.severity === 'Critical' || vuln.severity === 'CRITICAL' ? 'bg-red-100 text-red-700' :
-                          vuln.severity === 'High' || vuln.severity === 'HIGH' ? 'bg-orange-100 text-orange-700' :
-                            vuln.severity === 'Medium' ? 'bg-yellow-100 text-yellow-700' :
-                              'bg-gray-100 text-gray-700'
-                          }`}>
-                          {vuln.severity}
-                        </span>
->>>>>>> b6808d18
                       </td>
                       <td className="px-2 py-2">{vuln.directCall}</td>
                     </tr>
@@ -437,42 +336,6 @@
             <div className="text-[11px] text-gray-600 mb-2">
               "지금 당장 해야 할 패치"를 세트 단위로 묶어 우선순위를 부여합니다.
             </div>
-
-<<<<<<< HEAD
-            {analysisData.patchPriority.length > 0 ? (
-              <div className="overflow-x-auto">
-                <table className="w-full text-xs border-collapse">
-                  <thead>
-                    <tr className="bg-gray-100">
-                      <th className="text-left px-2 py-2 text-[11px] text-gray-600 font-medium">세트</th>
-                      <th className="text-left px-2 py-2 text-[11px] text-gray-600 font-medium">라이브러리</th>
-                      <th className="text-left px-2 py-2 text-[11px] text-gray-600 font-medium">버전</th>
-                      <th className="text-left px-2 py-2 text-[11px] text-gray-600 font-medium">CVEs</th>
-                      <th className="text-left px-2 py-2 text-[11px] text-gray-600 font-medium">우선순위</th>
-                      <th className="text-left px-2 py-2 text-[11px] text-gray-600 font-medium">점수</th>
-                    </tr>
-                  </thead>
-                  <tbody>
-                    {analysisData.patchPriority.map((patch) => (
-                      <tr key={patch.id} className="border-b border-gray-200 hover:bg-gray-50">
-                        <td className="px-2 py-2">#{patch.setNo}</td>
-                        <td className="px-2 py-2">{patch.library}</td>
-                        <td className="px-2 py-2">{patch.version}</td>
-                        <td className="px-2 py-2 max-w-[150px] truncate" title={patch.cves}>{patch.cves}</td>
-                        <td className="px-2 py-2">
-                          <RiskBadge level={patch.urgency} />
-                        </td>
-                        <td className="px-2 py-2">{patch.score}</td>
-                      </tr>
-                    ))}
-                  </tbody>
-                </table>
-              </div>
-            ) : (
-              <div className="text-[11px] text-gray-600">패치 우선순위 데이터가 없습니다.</div>
-            )}
-          </div>
-=======
             <ul className="text-xs text-gray-900 ml-4 leading-relaxed space-y-1">
               {analysisData.patchPriority.map((patch) => (
                 <li key={patch.id}>
@@ -484,7 +347,6 @@
               ))}
             </ul>
           </div >
->>>>>>> b6808d18
         );
 
       case 'logs':
