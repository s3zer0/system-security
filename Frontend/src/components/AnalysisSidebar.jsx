--- conflicted
+++ resolved
@@ -26,13 +26,8 @@
         >
             <div className="font-medium text-text-main">{analysis.original_filename || analysis.file_name}</div>
             <div className="flex justify-between items-center text-xs text-text-muted mt-0.5">
-<<<<<<< HEAD
                 <span>{formatTimeAgo(analysis.created_at)}</span>
                 <RiskBadge level={analysis.risk_level}/>
-=======
-                <span>{formatTimeAgo(analysis.createAt)}</span>
-                <RiskBadge level={analysis.risk}/>
->>>>>>> 68060fbb
             </div>
         </Link>
     );
@@ -96,18 +91,11 @@
             const metaData = response.meta || response;
 
             const newAnalysis = {
-<<<<<<< HEAD
                 analysis_id: response.analysis_id,
                 original_filename: file.name,
                 file_name: file.name,
                 created_at: Date.now(),
                 risk_level: response.risk_level || 'Info',
-=======
-                id: metaData.analysis_id || metaData.id || response.id,
-                name: metaData.file_name || metaData.name || file.name,
-                createdAt: metaData.created_at || metaData.createAt || new Date().toISOString(),
-                risk: (metaData.risk_level || metaData.level || 'NEW').toUpperCase(),
->>>>>>> 68060fbb
             };
             addAnalysis(newAnalysis);
 
