import React from 'react'

export default function RiskBadge({ level }){
    // Normalize level from uppercase (CRITICAL) to Titlecase (Critical)
    const normalizedLevel = level
        ? level.charAt(0).toUpperCase() + level.slice(1).toLowerCase()
        : 'Info';

    const levelStyles = {
        CRITICAL: 'bg-red-100 text-risk-CRITICAL-text',
        HIGH: 'bg-orange-100 text-risk-HIGH-text',
        MEDIUM: 'bg-yellow-100 text-risk-MEDIUM-text',
        LOW: 'bg-green-100 text-risk-LOW-text',
        SAFE: 'bg-blue-100 text-risk-SAFE-text'
    };
    const baseStyle = 'px-1.5 py-0.5 rounded-full text-[10px] font-semibold';
<<<<<<< HEAD
    const style = levelStyles[normalizedLevel] || levelStyles.Info;
=======
    const style = levelStyles[level] || levelStyles.SAFE;
>>>>>>> 68060fbb

    return (
        <span className={`${baseStyle} ${style}`}>
            {normalizedLevel}
        </span>
    )
}<|MERGE_RESOLUTION|>--- conflicted
+++ resolved
@@ -1,6 +1,6 @@
 import React from 'react'
 
-export default function RiskBadge({ level }){
+export default function RiskBadge({ level }) {
     // Normalize level from uppercase (CRITICAL) to Titlecase (Critical)
     const normalizedLevel = level
         ? level.charAt(0).toUpperCase() + level.slice(1).toLowerCase()
@@ -14,11 +14,7 @@
         SAFE: 'bg-blue-100 text-risk-SAFE-text'
     };
     const baseStyle = 'px-1.5 py-0.5 rounded-full text-[10px] font-semibold';
-<<<<<<< HEAD
-    const style = levelStyles[normalizedLevel] || levelStyles.Info;
-=======
     const style = levelStyles[level] || levelStyles.SAFE;
->>>>>>> 68060fbb
 
     return (
         <span className={`${baseStyle} ${style}`}>
